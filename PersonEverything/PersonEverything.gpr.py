--- conflicted
+++ resolved
@@ -30,13 +30,8 @@
         id    = 'PersonEverythingReport',
         name  = _("PersonEverything Report"),
         description =  _("Produces a report containing everything about the active person"),
-<<<<<<< HEAD
-        version = '1.0.8',
+        version = '1.0.9',
         gramps_target_version = "5.1",
-=======
-        version = '1.0.9',
-        gramps_target_version = "5.0",
->>>>>>> 589c85e1
         status = STABLE, # not yet tested with python 3
         fname = 'PersonEverything.py',
         category = CATEGORY_TEXT,
