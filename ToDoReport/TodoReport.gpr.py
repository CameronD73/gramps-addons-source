--- conflicted
+++ resolved
@@ -23,13 +23,8 @@
     id   = 'TodoReport',
     name = _('Todo Report'),
     description = _("Produces a list of all the notes with a given tag along with the records that it references, the Person, Family, Event, etc."),
-<<<<<<< HEAD
-    version = '1.2.27',
+    version = '1.2.28',
     gramps_target_version = "5.1",
-=======
-    version = '1.2.28',
-    gramps_target_version = "5.0",
->>>>>>> 589c85e1
     status = STABLE,
     fname = 'TodoReport.py',
     authors = ["Jakim Friant"],
