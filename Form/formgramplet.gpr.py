#
# Gramps - a GTK+/GNOME based genealogy program
#
# Copyright (C) 2009 Nick Hall
#
# This program is free software; you can redistribute it and/or modify
# it under the terms of the GNU General Public License as published by
# the Free Software Foundation; either version 2 of the License, or
# (at your option) any later version.
#
# This program is distributed in the hope that it will be useful,
# but WITHOUT ANY WARRANTY; without even the implied warranty of
# MERCHANTABILITY or FITNESS FOR A PARTICULAR PURPOSE.  See the
# GNU General Public License for more details.
#
# You should have received a copy of the GNU General Public License
# along with this program; if not, write to the Free Software
# Foundation, Inc., 51 Franklin Street, Fifth Floor, Boston, MA 02110-1301 USA.
#
#

#------------------------------------------------------------------------
#
# Form Gramplet
#
#------------------------------------------------------------------------

register(GRAMPLET,
         id = "Form Gramplet",
         name = _("Form Gramplet"),
         description = _("Gramplet interface for Forms"),
         status = STABLE,
<<<<<<< HEAD
         version = '2.0.14',
         gramps_target_version = '5.1',
=======
         version = '2.0.17',
         gramps_target_version = '5.0',
>>>>>>> 589c85e1
         navtypes=["Person"],
         fname = "formgramplet.py",
         gramplet = 'FormGramplet',
         height = 375,
         detached_width = 510,
         detached_height = 480,
         expand = True,
         gramplet_title = _("Forms"),
         help_url="Form Gramplet",
         include_in_listing = True,
        )<|MERGE_RESOLUTION|>--- conflicted
+++ resolved
@@ -30,13 +30,8 @@
          name = _("Form Gramplet"),
          description = _("Gramplet interface for Forms"),
          status = STABLE,
-<<<<<<< HEAD
-         version = '2.0.14',
+         version = '2.0.17',
          gramps_target_version = '5.1',
-=======
-         version = '2.0.17',
-         gramps_target_version = '5.0',
->>>>>>> 589c85e1
          navtypes=["Person"],
          fname = "formgramplet.py",
          gramplet = 'FormGramplet',
