register(QUICKREPORT,
         id    = 'allnames',
         name  = _("All Names of All People"),
         description= _("Display all names of all people"),
<<<<<<< HEAD
         version = '1.0.22',
         gramps_target_version = "5.1",
=======
         version = '1.0.23',
         gramps_target_version = "5.0",
>>>>>>> 589c85e1
         status = STABLE,
         fname = 'AllNames.py',
         authors = ["Douglas Blank"],
         authors_email = ["dblank@cs.brynmawr.edu"],
         category = CATEGORY_QR_PERSON,
         runfunc = 'run'
  )<|MERGE_RESOLUTION|>--- conflicted
+++ resolved
@@ -2,13 +2,8 @@
          id    = 'allnames',
          name  = _("All Names of All People"),
          description= _("Display all names of all people"),
-<<<<<<< HEAD
-         version = '1.0.22',
+         version = '1.0.23',
          gramps_target_version = "5.1",
-=======
-         version = '1.0.23',
-         gramps_target_version = "5.0",
->>>>>>> 589c85e1
          status = STABLE,
          fname = 'AllNames.py',
          authors = ["Douglas Blank"],
