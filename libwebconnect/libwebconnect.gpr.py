#------------------------------------------------------------------------
#
# Register the Addon
#
#------------------------------------------------------------------------

register(GENERAL,
         id="libwebconnect",
         name="libwebconnect",
         description = _("Library for web site collections"),
         status = STABLE, # not yet tested with python 3
<<<<<<< HEAD
         version = '1.0.26',
         gramps_target_version = "5.1",
=======
         version = '1.0.27',
         gramps_target_version = "5.0",
>>>>>>> 589c85e1
         fname="libwebconnect.py",
         load_on_reg = True,
         )
<|MERGE_RESOLUTION|>--- conflicted
+++ resolved
@@ -9,13 +9,8 @@
          name="libwebconnect",
          description = _("Library for web site collections"),
          status = STABLE, # not yet tested with python 3
-<<<<<<< HEAD
-         version = '1.0.26',
+         version = '1.0.27',
          gramps_target_version = "5.1",
-=======
-         version = '1.0.27',
-         gramps_target_version = "5.0",
->>>>>>> 589c85e1
          fname="libwebconnect.py",
          load_on_reg = True,
          )
