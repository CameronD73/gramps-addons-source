register(IMPORT,
         id    = 'im_sqlite',
         name  = _('SQLite Import'),
         description =  _('SQLite is a common local database format'),
<<<<<<< HEAD
         version = '1.0.33',
         gramps_target_version = "5.1",
=======
         version = '1.0.34',
         gramps_target_version = "5.0",
>>>>>>> 589c85e1
         status = STABLE, # tested with python 3, need to review unicode usage
         fname = 'ImportSql.py',
         import_function = 'importData',
         extension = "sql"
)

register(EXPORT,
         id    = 'ex_sqlite',
         name  = _('SQLite Export'),
         description =  _('SQLite is a common local database format'),
<<<<<<< HEAD
         version = '1.0.32',
         gramps_target_version = "5.1",
=======
         version = '1.0.33',
         gramps_target_version = "5.0",
>>>>>>> 589c85e1
         status = STABLE, # tested with python 3 but still gives errors
         fname = 'ExportSql.py',
         export_function = 'exportData',
         extension = "sql",
         export_options = 'WriterOptionBox'
)<|MERGE_RESOLUTION|>--- conflicted
+++ resolved
@@ -2,13 +2,8 @@
          id    = 'im_sqlite',
          name  = _('SQLite Import'),
          description =  _('SQLite is a common local database format'),
-<<<<<<< HEAD
-         version = '1.0.33',
+         version = '1.0.34',
          gramps_target_version = "5.1",
-=======
-         version = '1.0.34',
-         gramps_target_version = "5.0",
->>>>>>> 589c85e1
          status = STABLE, # tested with python 3, need to review unicode usage
          fname = 'ImportSql.py',
          import_function = 'importData',
@@ -19,13 +14,8 @@
          id    = 'ex_sqlite',
          name  = _('SQLite Export'),
          description =  _('SQLite is a common local database format'),
-<<<<<<< HEAD
-         version = '1.0.32',
+         version = '1.0.33',
          gramps_target_version = "5.1",
-=======
-         version = '1.0.33',
-         gramps_target_version = "5.0",
->>>>>>> 589c85e1
          status = STABLE, # tested with python 3 but still gives errors
          fname = 'ExportSql.py',
          export_function = 'exportData',
